/*
Copyright 2015 Gravitational, Inc.

Licensed under the Apache License, Version 2.0 (the "License");
you may not use this file except in compliance with the License.
You may obtain a copy of the License at

    http://www.apache.org/licenses/LICENSE-2.0

Unless required by applicable law or agreed to in writing, software
distributed under the License is distributed on an "AS IS" BASIS,
WITHOUT WARRANTIES OR CONDITIONS OF ANY KIND, either express or implied.
See the License for the specific language governing permissions and
limitations under the License.
*/
package main

import (
<<<<<<< HEAD
=======
	"github.com/gravitational/teleport/lib/utils"
	"github.com/gravitational/teleport/tool/tsh/tsh"
>>>>>>> 813c0ec7
	"os"

	"github.com/gravitational/teleport/tool"
)

func main() {
	utils.InitLoggerCLI()
	app := utils.InitCmdlineParser("tsh", "teleport SSH client")

	err := RunTSH(app)
	if err != nil {
		utils.Errorf(err.Error())
		os.Exit(-1)
	}
}<|MERGE_RESOLUTION|>--- conflicted
+++ resolved
@@ -16,14 +16,8 @@
 package main
 
 import (
-<<<<<<< HEAD
-=======
 	"github.com/gravitational/teleport/lib/utils"
-	"github.com/gravitational/teleport/tool/tsh/tsh"
->>>>>>> 813c0ec7
 	"os"
-
-	"github.com/gravitational/teleport/tool"
 )
 
 func main() {
